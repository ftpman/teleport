/*
Copyright 2016 Gravitational, Inc.

Licensed under the Apache License, Version 2.0 (the "License");
you may not use this file except in compliance with the License.
You may obtain a copy of the License at

    http://www.apache.org/licenses/LICENSE-2.0

Unless required by applicable law or agreed to in writing, software
distributed under the License is distributed on an "AS IS" BASIS,
WITHOUT WARRANTIES OR CONDITIONS OF ANY KIND, either express or implied.
See the License for the specific language governing permissions and
limitations under the License.
*/

package integration

import (
	"bytes"
	"fmt"
	"io"
	"os"
	"os/user"
	"strconv"
	"strings"
	"testing"
	"time"

	"github.com/gravitational/teleport/lib/auth"
	"github.com/gravitational/teleport/lib/auth/testauthority"
	"github.com/gravitational/teleport/lib/events"
	"github.com/gravitational/teleport/lib/session"
	"github.com/gravitational/teleport/lib/utils"
	"github.com/kontsevoy/telecast/log"

	"gopkg.in/check.v1"
)

const (
	Host = "127.0.0.1"
	Site = "local-site"

	AllocatePortsNum = 100
)

type IntSuite struct {
	ports utils.PortList
	me    *user.User
	// priv/pub pair to avoid re-generating it
	priv []byte
	pub  []byte
}

// bootstrap check
func TestIntegrations(t *testing.T) { check.TestingT(t) }

var _ = check.Suite(&IntSuite{
	priv: []byte(testauthority.Priv),
	pub:  []byte(testauthority.Pub),
})

func (s *IntSuite) TearDownSuite(c *check.C) {
	var err error
	// restore os.Stdin to its original condition: connected to /dev/null
	os.Stdin.Close()
	os.Stdin, err = os.Open("/dev/null")
	c.Assert(err, check.IsNil)
}

func (s *IntSuite) SetUpSuite(c *check.C) {
	var err error
	utils.InitLoggerForTests()
	SetTestTimeouts(100)

	// find 10 free litening ports to use
	s.ports, err = utils.GetFreeTCPPorts(AllocatePortsNum)
	if err != nil {
		c.Fatal(err)
	}
	s.me, _ = user.Current()

	// close & re-open stdin because 'go test' runs with os.stdin connected to /dev/null
	stdin, err := os.Open("/dev/tty")
	if err != nil {
		os.Stdin.Close()
		os.Stdin = stdin
	}
}

// newTeleport helper returns a running Teleport instance pre-configured
// with the current user os.user.Current()
func (s *IntSuite) newTeleport(c *check.C, logins []string, enableSSH bool) *TeleInstance {
	t := NewInstance(Site, Host, s.getPorts(5), s.priv, s.pub)
	// use passed logins, but use suite's default login if nothing was passed
	if logins == nil || len(logins) == 0 {
		logins = []string{s.me.Username}
	}
	for _, login := range logins {
		t.AddUser(login, []string{login})
	}

	if t.Create(nil, enableSSH, nil) != nil {
		c.FailNow()
	}
	if t.Start() != nil {
		c.FailNow()
	}
	return t
}

func readAll(r io.Reader, bufsize int) (out []byte, err error) {
	buff := make([]byte, bufsize)
	n := 0
	for err == nil {
		n, err = r.Read(buff)
		if n > 0 {
			out = append(out, buff[:n]...)
		}
	}
	if err == io.EOF {
		err = nil
	}
	return out, err
}

// TestAudit creates a live session, records a bunch of data through it (>5MB) and
// then reads it back and compares against simulated reality
func (s *IntSuite) TestAudit(c *check.C) {
	var err error

	// create server and get the reference to the site API:
	t := s.newTeleport(c, nil, true)
	site := t.GetSiteAPI(Site)
	c.Assert(site, check.NotNil)
	defer t.Stop()

	// should have no sessions:
	sessions, _ := site.GetSessions()
	c.Assert(len(sessions), check.Equals, 0)

	// create interactive session (this goroutine is this user's terminal time)
	endC := make(chan error, 0)
	myTerm := NewTerminal(250)
	go func() {
		cl, err := t.NewClient(s.me.Username, Site, Host, t.GetPortSSHInt())
		c.Assert(err, check.IsNil)
		cl.Output = &myTerm

		endC <- cl.SSH([]string{}, false, &myTerm)
	}()

	// wait until there's a session in there:
	for len(sessions) == 0 {
		time.Sleep(time.Millisecond * 5)
		sessions, _ = site.GetSessions()
	}
	session := &sessions[0]
	// wait for the user to join this session:
	for len(session.Parties) == 0 {
		time.Sleep(time.Millisecond * 5)
		session, err = site.GetSession(sessions[0].ID)
		c.Assert(err, check.IsNil)
	}
	// make sure it's us who joined! :)
	c.Assert(session.Parties[0].User, check.Equals, s.me.Username)
	/*

		// lets type "echo hi" followed by "enter" and then "exit" + "enter":
		myTerm.Type("\aecho hi\n\r\aexit\n\r\a")

		// wait for session to end:
		<-endC
	*/
	time.Sleep(time.Second)
	r, err := site.GetSessionReader(session.ID, 0)
	c.Assert(err, check.IsNil)
<<<<<<< HEAD
	buff, err := readAll(r, 1024)
	prev := len(buff)
	r.Close()

	chunks := []int{1, 4, 8, 256}
	for _, size := range chunks {
		// using 'session writer' lets add something to the session streaam:
		w, err := site.GetSessionWriter(session.ID)
		c.Assert(err, check.IsNil)
		fmt.Printf("\n\n[SIZE: %dkb]-----------------------------\n", size)

		size = size*1024 + 1
		chunk := make([]byte, size)
		n, err := w.Write(chunk)
		c.Assert(err, check.Equals, nil)
		c.Assert(n, check.Equals, size)
		fmt.Printf("Closing writer in Test...\n")
		w.Close()
	}

	shouldBe := 0
	for _, cs := range chunks {
		shouldBe += cs
	}
	return

	for i := 0; i < 4; i++ {
		r, err = site.GetSessionReader(session.ID, 0)
		c.Assert(err, check.IsNil)
		buff, err = readAll(r, 1024*32)
		fmt.Println("readAll completed!")
		time.Sleep(time.Second)
		fmt.Println("Calling websocket.Close() on the client")
		r.Close()
		fmt.Printf("\nGOT TOTAL BACK: %d vs %d\n\n", len(buff)-prev, shouldBe*1024)
	}

	return
	// write 5MB of data:
	fiveMegChunk := make([]byte, 1024*64)
	/*
		n, err := w.Write(fiveMegChunk)
		c.Assert(err, check.Equals, nil)
		c.Assert(n, check.Equals, len(fiveMegChunk))

		// then add small prefix:
		w.Write([]byte("\nsuffix"))
		w.Close()
	*/
	return
=======
	// write 32Kb chunk
	bigChunk := make([]byte, 1024*32)
	n, err := w.Write(bigChunk)
	c.Assert(err, check.Equals, nil)
	c.Assert(n, check.Equals, len(bigChunk))
	// then add small prefix:
	w.Write([]byte("\nsuffix"))
	w.Close()
>>>>>>> 1795c5e0

	// read back the entire session:
	r, err = site.GetSessionReader(session.ID, 0)
	c.Assert(err, check.IsNil)
<<<<<<< HEAD

	total := 0
	sessionStream := make([]byte, 0)
	buff = make([]byte, auth.WebSockBuffLen)
	for {
		n, err := r.Read(buff)
		if err == io.EOF {
			break
		}
		c.Assert(err, check.IsNil)
		log.Infof("-------> test.Read(%d bytes)", n)
		total += n
		sessionStream = append(sessionStream, buff[:n]...)
	}
	log.Infof("-------> test.Read() got %d bytes total (%d)", total, len(sessionStream))
	//sessionStream, err := ioutil.ReadAll(r)
	//c.Assert(err, check.IsNil)
	c.Assert(len(sessionStream) > len(fiveMegChunk), check.Equals, true)
=======
	c.Assert(len(sessionStream) > len(bigChunk), check.Equals, true)
>>>>>>> 1795c5e0
	r.Close()

	// see what we got. It looks different based on bash settings, but here it is
	// on Ev's machine (hostname is 'edsger'):
	//
	// edsger ~: echo hi
	// hi
	// edsger ~: exit
	// logout
	// <5MB of zeros here>
	// suffix
	//
	c.Assert(strings.Contains(string(sessionStream), "echo hi"), check.Equals, true)
	c.Assert(strings.HasSuffix(string(sessionStream), "\nsuffix"), check.Equals, true)

	// now lets look at session events:
	history, err := site.GetSessionEvents(session.ID, 0)
	c.Assert(err, check.IsNil)
	first := history[0]
	beforeLast := history[len(history)-2]
	last := history[len(history)-1]

	getChunk := func(e events.EventFields) string {
		offset := e.GetInt("offset")
		length := e.GetInt("bytes")
		if length == 0 {
			return ""
		}
		c.Assert(offset+length <= len(sessionStream), check.Equals, true)
		return string(sessionStream[offset : offset+length])
	}

	// last two are manually-typed (32Kb chunk and "suffix"):
	c.Assert(last.GetString(events.EventType), check.Equals, "print")
	c.Assert(beforeLast.GetString(events.EventType), check.Equals, "print")
	c.Assert(last.GetInt("bytes"), check.Equals, len("\nsuffix"))
<<<<<<< HEAD

	//c.Assert(beforeLast.GetInt("bytes"), check.Equals, len(fiveMegChunk))
=======
	c.Assert(beforeLast.GetInt("bytes"), check.Equals, len(bigChunk))
>>>>>>> 1795c5e0

	// 10th chunk should be printed "hi":
	c.Assert(strings.HasPrefix(getChunk(history[10]), "hi"), check.Equals, true)

	// 1st should be "session.start"
	c.Assert(first.GetString(events.EventType), check.Equals, events.SessionStartEvent)

	// last-3 should be "session.end", and the one before - "session.leave"
	endEvent := history[len(history)-3]
	leaveEvent := history[len(history)-4]
	c.Assert(endEvent.GetString(events.EventType), check.Equals, events.SessionEndEvent)
	c.Assert(leaveEvent.GetString(events.EventType), check.Equals, events.SessionLeaveEvent)

	// session events should have session ID assigned
	c.Assert(first.GetString(events.SessionEventID) != "", check.Equals, true)
	c.Assert(endEvent.GetString(events.SessionEventID) != "", check.Equals, true)
	c.Assert(leaveEvent.GetString(events.SessionEventID) != "", check.Equals, true)

	// all of them should have a proper time:
	for _, e := range history {
		c.Assert(e.GetTime("time").IsZero(), check.Equals, false)
	}
}

// TestInteractive covers SSH into shell and joining the same session from another client
func (s *IntSuite) TestInteractive(c *check.C) {
	t := s.newTeleport(c, nil, true)
	defer t.Stop()

	sessionEndC := make(chan interface{}, 0)

	// get a reference to site obj:
	site := t.GetSiteAPI(Site)
	c.Assert(site, check.NotNil)

	personA := NewTerminal(250)
	personB := NewTerminal(250)

	// PersonA: SSH into the server, wait one second, then type some commands on stdin:
	openSession := func() {
		cl, err := t.NewClient(s.me.Username, Site, Host, t.GetPortSSHInt())
		c.Assert(err, check.IsNil)
		cl.Output = &personA
		// Person A types something into the terminal (including "exit")
		personA.Type("\aecho hi\n\r\aexit\n\r\a")
		err = cl.SSH([]string{}, false, &personA)
		c.Assert(err, check.IsNil)
		sessionEndC <- true
	}

	// PersonB: wait for a session to become available, then join:
	joinSession := func() {
		var sessionID string
		for {
			time.Sleep(time.Millisecond)
			sessions, _ := site.GetSessions()
			if len(sessions) == 0 {
				continue
			}
			sessionID = string(sessions[0].ID)
			break
		}
		cl, err := t.NewClient(s.me.Username, Site, Host, t.GetPortSSHInt())
		c.Assert(err, check.IsNil)
		cl.Output = &personB
		for i := 0; i < 10; i++ {
			err = cl.Join(session.ID(sessionID), &personB)
			if err == nil {
				break
			}
		}
		c.Assert(err, check.IsNil)
	}

	go openSession()
	go joinSession()

	// wait for the session to end
	waitFor(sessionEndC, time.Second*10)

	// make sure both parites saw the same output:
	c.Assert(personA.Output(100)[50:], check.DeepEquals, personB.Output(100)[50:])
}

// TestInvalidLogins validates that you can't login with invalid login or
// with invalid 'site' parameter
func (s *IntSuite) TestInvalidLogins(c *check.C) {
	t := s.newTeleport(c, nil, true)
	defer t.Stop()

	cmd := []string{"echo", "success"}

	// try the wrong site:
	tc, err := t.NewClient(s.me.Username, "wrong-site", Host, t.GetPortSSHInt())
	c.Assert(err, check.IsNil)
	err = tc.SSH(cmd, false, nil)
	c.Assert(err, check.ErrorMatches, "site wrong-site not found")
}

// TestTwoSites creates two teleport sites: "a" and "b" and
// creates a tunnel from A to B.
//
// Then it executes an SSH command on A by connecting directly
// to A and by connecting to B via B<->A tunnel
func (s *IntSuite) TestTwoSites(c *check.C) {
	username := s.me.Username

	a := NewInstance("site-A", Host, s.getPorts(5), s.priv, s.pub)
	b := NewInstance("site-B", Host, s.getPorts(5), s.priv, s.pub)

	a.AddUser(username, []string{username})
	b.AddUser(username, []string{username})

	c.Assert(b.Create(a.Secrets.AsSlice(), false, nil), check.IsNil)
	c.Assert(a.Create(b.Secrets.AsSlice(), true, nil), check.IsNil)

	c.Assert(b.Start(), check.IsNil)
	c.Assert(a.Start(), check.IsNil)

	// wait for both sites to see each other via their reverse tunnels (for up to 10 seconds)
	abortTime := time.Now().Add(time.Second * 10)
	for len(b.Tunnel.GetSites()) < 2 && len(b.Tunnel.GetSites()) < 2 {
		time.Sleep(time.Millisecond * 200)
		if time.Now().After(abortTime) {
			c.Fatalf("two sites do not see each other: tunnels are not working")
		}
	}

	var (
		outputA bytes.Buffer
		outputB bytes.Buffer
	)

	// if we got here, it means two sites are cross-connected. lets execute SSH commands
	sshPort := a.GetPortSSHInt()
	cmd := []string{"echo", "hello world"}

	// directly:
	tc, err := a.NewClient(username, "site-A", Host, sshPort)
	tc.Output = &outputA
	c.Assert(err, check.IsNil)
	err = tc.SSH(cmd, false, nil)
	c.Assert(err, check.IsNil)
	c.Assert(outputA.String(), check.Equals, "hello world\n")

	// via tunnel b->a:
	tc, err = b.NewClient(username, "site-A", Host, sshPort)
	tc.Output = &outputB
	c.Assert(err, check.IsNil)
	err = tc.SSH(cmd, false, nil)
	c.Assert(err, check.IsNil)
	c.Assert(outputA, check.DeepEquals, outputB)

	c.Assert(b.Stop(), check.IsNil)
	c.Assert(a.Stop(), check.IsNil)
}

// getPorts helper returns a range of unallocated ports available for litening on
func (s *IntSuite) getPorts(num int) []int {
	if len(s.ports) < num {
		panic("do not have enough ports! increase AllocatePortsNum constant")
	}
	ports := make([]int, num)
	for i := range ports {
		p, _ := strconv.Atoi(s.ports.Pop())
		ports[i] = p
	}
	return ports
}

// Terminal emulates stdin+stdout for integration testing
type Terminal struct {
	io.Writer
	io.Reader

	written *bytes.Buffer
	typed   chan byte
}

func NewTerminal(capacity int) Terminal {
	return Terminal{
		typed:   make(chan byte, capacity),
		written: bytes.NewBuffer([]byte{}),
	}
}

func (t *Terminal) Type(data string) {
	for _, b := range []byte(data) {
		t.typed <- b
	}
}

// Output returns a number of first num bytes printed into this fake terminal
func (t *Terminal) Output(num int) []byte {
	w := t.written.Bytes()
	if len(w) > num {
		return w[:num]
	}
	return w
}

func (t *Terminal) Write(data []byte) (n int, err error) {
	return t.written.Write(data)
}

func (t *Terminal) Read(p []byte) (n int, err error) {
	for n = 0; n < len(p); n++ {
		p[n] = <-t.typed
		if p[n] == '\r' {
			break
		}
		if p[n] == '\a' { // 'alert' used for debugging, means 'pause for 1 second'
			time.Sleep(time.Second)
			n -= 1
		}
		time.Sleep(time.Millisecond * 10)
	}
	return n, nil
}

// waitFor helper waits on a challen for up to the given timeout
func waitFor(c chan interface{}, timeout time.Duration) error {
	tick := time.Tick(timeout)
	select {
	case <-c:
		return nil
	case <-tick:
		return fmt.Errorf("timeout waiting for event")
	}
}<|MERGE_RESOLUTION|>--- conflicted
+++ resolved
@@ -20,6 +20,7 @@
 	"bytes"
 	"fmt"
 	"io"
+	"io/ioutil"
 	"os"
 	"os/user"
 	"strconv"
@@ -27,12 +28,10 @@
 	"testing"
 	"time"
 
-	"github.com/gravitational/teleport/lib/auth"
 	"github.com/gravitational/teleport/lib/auth/testauthority"
 	"github.com/gravitational/teleport/lib/events"
 	"github.com/gravitational/teleport/lib/session"
 	"github.com/gravitational/teleport/lib/utils"
-	"github.com/kontsevoy/telecast/log"
 
 	"gopkg.in/check.v1"
 )
@@ -109,21 +108,6 @@
 	return t
 }
 
-func readAll(r io.Reader, bufsize int) (out []byte, err error) {
-	buff := make([]byte, bufsize)
-	n := 0
-	for err == nil {
-		n, err = r.Read(buff)
-		if n > 0 {
-			out = append(out, buff[:n]...)
-		}
-	}
-	if err == io.EOF {
-		err = nil
-	}
-	return out, err
-}
-
 // TestAudit creates a live session, records a bunch of data through it (>5MB) and
 // then reads it back and compares against simulated reality
 func (s *IntSuite) TestAudit(c *check.C) {
@@ -164,69 +148,16 @@
 	}
 	// make sure it's us who joined! :)
 	c.Assert(session.Parties[0].User, check.Equals, s.me.Username)
-	/*
-
-		// lets type "echo hi" followed by "enter" and then "exit" + "enter":
-		myTerm.Type("\aecho hi\n\r\aexit\n\r\a")
-
-		// wait for session to end:
-		<-endC
-	*/
-	time.Sleep(time.Second)
-	r, err := site.GetSessionReader(session.ID, 0)
-	c.Assert(err, check.IsNil)
-<<<<<<< HEAD
-	buff, err := readAll(r, 1024)
-	prev := len(buff)
-	r.Close()
-
-	chunks := []int{1, 4, 8, 256}
-	for _, size := range chunks {
-		// using 'session writer' lets add something to the session streaam:
-		w, err := site.GetSessionWriter(session.ID)
-		c.Assert(err, check.IsNil)
-		fmt.Printf("\n\n[SIZE: %dkb]-----------------------------\n", size)
-
-		size = size*1024 + 1
-		chunk := make([]byte, size)
-		n, err := w.Write(chunk)
-		c.Assert(err, check.Equals, nil)
-		c.Assert(n, check.Equals, size)
-		fmt.Printf("Closing writer in Test...\n")
-		w.Close()
-	}
-
-	shouldBe := 0
-	for _, cs := range chunks {
-		shouldBe += cs
-	}
-	return
-
-	for i := 0; i < 4; i++ {
-		r, err = site.GetSessionReader(session.ID, 0)
-		c.Assert(err, check.IsNil)
-		buff, err = readAll(r, 1024*32)
-		fmt.Println("readAll completed!")
-		time.Sleep(time.Second)
-		fmt.Println("Calling websocket.Close() on the client")
-		r.Close()
-		fmt.Printf("\nGOT TOTAL BACK: %d vs %d\n\n", len(buff)-prev, shouldBe*1024)
-	}
-
-	return
-	// write 5MB of data:
-	fiveMegChunk := make([]byte, 1024*64)
-	/*
-		n, err := w.Write(fiveMegChunk)
-		c.Assert(err, check.Equals, nil)
-		c.Assert(n, check.Equals, len(fiveMegChunk))
-
-		// then add small prefix:
-		w.Write([]byte("\nsuffix"))
-		w.Close()
-	*/
-	return
-=======
+
+	// lets type "echo hi" followed by "enter" and then "exit" + "enter":
+	myTerm.Type("\aecho hi\n\r\aexit\n\r\a")
+
+	// wait for session to end:
+	<-endC
+
+	// using 'session writer' lets add something to the session streaam:
+	w, err := site.GetSessionWriter(session.ID)
+	c.Assert(err, check.IsNil)
 	// write 32Kb chunk
 	bigChunk := make([]byte, 1024*32)
 	n, err := w.Write(bigChunk)
@@ -235,33 +166,13 @@
 	// then add small prefix:
 	w.Write([]byte("\nsuffix"))
 	w.Close()
->>>>>>> 1795c5e0
 
 	// read back the entire session:
-	r, err = site.GetSessionReader(session.ID, 0)
-	c.Assert(err, check.IsNil)
-<<<<<<< HEAD
-
-	total := 0
-	sessionStream := make([]byte, 0)
-	buff = make([]byte, auth.WebSockBuffLen)
-	for {
-		n, err := r.Read(buff)
-		if err == io.EOF {
-			break
-		}
-		c.Assert(err, check.IsNil)
-		log.Infof("-------> test.Read(%d bytes)", n)
-		total += n
-		sessionStream = append(sessionStream, buff[:n]...)
-	}
-	log.Infof("-------> test.Read() got %d bytes total (%d)", total, len(sessionStream))
-	//sessionStream, err := ioutil.ReadAll(r)
-	//c.Assert(err, check.IsNil)
-	c.Assert(len(sessionStream) > len(fiveMegChunk), check.Equals, true)
-=======
+	r, err := site.GetSessionReader(session.ID, 0)
+	c.Assert(err, check.IsNil)
+	sessionStream, err := ioutil.ReadAll(r)
+	c.Assert(err, check.IsNil)
 	c.Assert(len(sessionStream) > len(bigChunk), check.Equals, true)
->>>>>>> 1795c5e0
 	r.Close()
 
 	// see what we got. It looks different based on bash settings, but here it is
@@ -298,12 +209,7 @@
 	c.Assert(last.GetString(events.EventType), check.Equals, "print")
 	c.Assert(beforeLast.GetString(events.EventType), check.Equals, "print")
 	c.Assert(last.GetInt("bytes"), check.Equals, len("\nsuffix"))
-<<<<<<< HEAD
-
-	//c.Assert(beforeLast.GetInt("bytes"), check.Equals, len(fiveMegChunk))
-=======
 	c.Assert(beforeLast.GetInt("bytes"), check.Equals, len(bigChunk))
->>>>>>> 1795c5e0
 
 	// 10th chunk should be printed "hi":
 	c.Assert(strings.HasPrefix(getChunk(history[10]), "hi"), check.Equals, true)
